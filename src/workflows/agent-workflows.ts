--- conflicted
+++ resolved
@@ -41,12 +41,8 @@
   }
 
   private buildWorkflow(): void {
-<<<<<<< HEAD
-    const wordnetProcessorRef = this.wordnetProcessor;
-=======
     const wordnetProcessor = this.wordnetProcessor;
 
->>>>>>> 8e8e9735
     // Question Analysis Node
     const analyzeQuestion = new LLMNode({
       systemPrompt: `You are a question analyzer. Analyze the given question and determine:
@@ -67,11 +63,7 @@
         };
       }
       async exec(prepRes: any): Promise<any> {
-<<<<<<< HEAD
-        const question = prepRes?.question || '';
-=======
         const question = prepRes.question || '';
->>>>>>> 8e8e9735
         
         // Use WordNet to find relevant concepts
         const concepts = await this.findRelevantConcepts(question);
@@ -91,16 +83,6 @@
       }
 
       private async findRelevantConcepts(question: string): Promise<any[]> {
-<<<<<<< HEAD
-        const words = (question || '').toLowerCase().split(/\s+/);
-        const concepts: any[] = [];
-
-        for (const word of words) {
-          const wordData = wordnetProcessorRef.getWords().get(word);
-          if (wordData) {
-            for (const synsetId of wordData.synsets) {
-              const synset = wordnetProcessorRef.getSynsets().get(synsetId);
-=======
         if (!question) {
           return [];
         }
@@ -112,7 +94,6 @@
           if (wordData) {
             for (const synsetId of wordData.synsets) {
               const synset = wordnetProcessor.getSynsets().get(synsetId);
->>>>>>> 8e8e9735
               if (synset) {
                 concepts.push({
                   word,
@@ -164,11 +145,7 @@
         const hierarchies: any[] = [];
 
         for (const concept of concepts) {
-<<<<<<< HEAD
-          const synset = wordnetProcessorRef.getSynsets().get(concept.synset);
-=======
           const synset = wordnetProcessor.getSynsets().get(concept.synset);
->>>>>>> 8e8e9735
           if (synset) {
             const hierarchy = {
               concept: concept.synset,
@@ -184,11 +161,7 @@
       }
 
       private async calculateDepth(synsetId: string): Promise<number> {
-<<<<<<< HEAD
-        const hierarchy = wordnetProcessorRef.getHierarchy();
-=======
         const hierarchy = wordnetProcessor.getHierarchy();
->>>>>>> 8e8e9735
         if (hierarchy) {
           const node = hierarchy.nodes.find(n => n.id === synsetId);
           return node?.depth || 0;
@@ -248,17 +221,10 @@
 
     return {
       question,
-<<<<<<< HEAD
-      answer: shared.llmResponse,
-      reasoning: shared.reasoning,
-      concepts: shared.agentResult,
-      hierarchicalInsights: shared.hierarchicalInsights,
-=======
       answer: shared.llmResponse || 'No answer generated',
       concepts: shared.agentResult || [],
       hierarchicalInsights: shared.ragResponse || '',
       reasoning: `Generated answer using ${(shared.agentResult || []).length} concepts from WordNet hierarchy`,
->>>>>>> 8e8e9735
       confidence: shared.llmConfidence || 0.8
     };
   }
@@ -299,16 +265,6 @@
   }
 
   private buildWorkflow(): void {
-<<<<<<< HEAD
-    const wordnetProcessorRef = this.wordnetProcessor;
-    // Concept Discovery Node
-    const discoverConcepts = new class extends AgentNode {
-      prep(shared: SharedStore): any {
-        return {
-          domain: shared.domain || shared.query || shared.task || ''
-        };
-      }
-=======
     const wordnetProcessor = this.wordnetProcessor;
 
     // Concept Discovery Node
@@ -317,7 +273,6 @@
         return { domain: shared.domain };
       }
 
->>>>>>> 8e8e9735
       async exec(prepRes: any): Promise<any> {
         const domain = prepRes?.domain || '';
         
@@ -341,11 +296,7 @@
         const concepts: any[] = [];
         
         // Search WordNet for domain-related concepts
-<<<<<<< HEAD
-        for (const [id, synset] of wordnetProcessorRef.getSynsets()) {
-=======
         for (const [id, synset] of wordnetProcessor.getSynsets()) {
->>>>>>> 8e8e9735
           if (this.isRelevantToDomain(synset, domain)) {
             concepts.push({
               id,
@@ -514,17 +465,10 @@
 
     return {
       domain,
-<<<<<<< HEAD
-      concepts: shared.agentResult,
-      hierarchicalStructure: shared.taskHierarchy,
-      learningPlan: shared.llmResponse,
-      subtasks: shared.subtasks
-=======
       concepts: shared.agentResult || [],
       hierarchicalStructure: shared.taskHierarchy || {},
       learningPlan: shared.llmResponse || `Learning plan for domain: ${domain}`,
       subtasks: shared.subtasks || []
->>>>>>> 8e8e9735
     };
   }
 
