--- conflicted
+++ resolved
@@ -131,20 +131,6 @@
     };
     
     const result = await this.h2gnn.predict(trainingData);
-<<<<<<< HEAD
-    return result.embeddings[0] || createVector(new Array(this.h2gnn.getEmbeddingDim()).fill(0));
-  }
-
-  private textToFeatures(text: string): number[] {
-    // Simple text feature extraction (dimension-adaptive)
-    const dim = this.h2gnn.getEmbeddingDim();
-    const words = (text || '').toLowerCase().trim().length > 0 ? (text.toLowerCase().split(/\s+/)) : [];
-    const features = new Array(dim).fill(0);
-
-    if (dim > 0) {
-      // Basic features
-      features[0] = words.length > 0 ? Math.min(words.length / 100, 1) : 0; // Length feature
-=======
     return result.embeddings[0] || createVector(new Array(this.h2gnn.getConfig().embeddingDim).fill(0));
   }
 
@@ -162,24 +148,8 @@
     for (let i = 0; i < words.length && i < 10; i++) {
       const word = words[i];
       features[3 + i] = (word.charCodeAt(0) || 0) / 256; // Character features
->>>>>>> 8e8e9735
-    }
-    if (dim > 1) {
-      const sentences = (text.match(/[.!?]/g) || []).length;
-      features[1] = Math.min(sentences / 10, 1);
-    }
-    if (dim > 2) {
-      const capitals = (text.match(/[A-Z]/g) || []).length;
-      features[2] = text.length > 0 ? Math.min(capitals / text.length, 1) : 0;
-    }
-
-    // Word-based hashed features starting at index 3
-    const maxWordFeatures = Math.max(0, dim - 3);
-    for (let i = 0; i < Math.min(words.length, maxWordFeatures); i++) {
-      const word = words[i] || '';
-      features[3 + i] = (word.charCodeAt(0) || 0) / 256;
-    }
-
+    }
+    
     return features;
   }
 }
@@ -266,22 +236,6 @@
     };
     
     const result = await this.h2gnn.predict(trainingData);
-<<<<<<< HEAD
-    return result.embeddings[0] || createVector(new Array(this.h2gnn.getEmbeddingDim()).fill(0));
-  }
-
-  private textToAdvancedFeatures(text: string, context?: any): number[] {
-    const dim = this.h2gnn.getEmbeddingDim();
-    const features = new Array(dim).fill(0);
-    const words = (text || '').toLowerCase().trim().length > 0 ? text.toLowerCase().split(/\s+/) : [];
-
-    if (dim > 0) features[0] = words.length > 0 ? Math.min(words.length / 200, 1) : 0;
-    if (dim > 1) {
-      const sentenceCount = (text.match(/[.!?]/g) || []).length;
-      features[1] = words.length > 0 ? sentenceCount / Math.max(words.length / 10, 1) : 0;
-    }
-
-=======
     return result.embeddings[0] || createVector(new Array(this.h2gnn.getConfig().embeddingDim).fill(0));
   }
 
@@ -293,7 +247,6 @@
     features[0] = Math.min(words.length / 200, 1);
     features[1] = (text.match(/[.!?]/g) || []).length / Math.max(words.length / 10, 1);
     
->>>>>>> 8e8e9735
     // Semantic features (simplified)
     const questionWords = ['what', 'how', 'why', 'when', 'where', 'who'];
     if (dim > 2) {
@@ -491,12 +444,7 @@
   }
 
   private textToAgentFeatures(text: string, context?: any): number[] {
-<<<<<<< HEAD
-    const dim = this.h2gnn.getEmbeddingDim();
-    const features = new Array(dim).fill(0);
-=======
     const features = new Array(this.h2gnn.getConfig().embeddingDim).fill(0);
->>>>>>> 8e8e9735
     
     // Agent-specific features
     const actionWords = ['search', 'analyze', 'compare', 'summarize', 'find', 'identify'];
@@ -645,20 +593,11 @@
     };
     
     const result = await this.h2gnn.predict(trainingData);
-<<<<<<< HEAD
-    return result.embeddings[0] || createVector(new Array(this.h2gnn.getEmbeddingDim()).fill(0));
-  }
-
-  private textToTaskFeatures(text: string, context?: any): number[] {
-    const dim = this.h2gnn.getEmbeddingDim();
-    const features = new Array(dim).fill(0);
-=======
     return result.embeddings[0] || createVector(new Array(this.h2gnn.getConfig().embeddingDim).fill(0));
   }
 
   private textToTaskFeatures(text: string, context?: any): number[] {
     const features = new Array(this.h2gnn.getConfig().embeddingDim).fill(0);
->>>>>>> 8e8e9735
     
     // Task complexity indicators
     const complexityWords = ['analyze', 'create', 'design', 'implement', 'evaluate', 'synthesize'];
